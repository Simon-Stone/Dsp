#include "fft.h"

#include <algorithm>
#include <execution>

#ifndef ZERO_DEPENDENCIES
#include <fftw3.h>
#endif

#include "filter.h"
#include "Signal.h"


namespace dsp::fft
{
	/// @cond developer-only

	/// @brief Helper function to get the FFT length
	template<class T>
	auto get_fft_length(const std::vector<T>& x, unsigned n)
	{
		if (n == 0)
		{
			n = static_cast<unsigned>(x.size());
			return static_cast<unsigned> (2 << (nextpow2(n) - 1));
		}
		
		return n;
	}

	template<class T>
	auto resize_fft_input(std::vector<T> x, unsigned n)
	{
		x.resize(n, T());
		return x;
	}

	/* Straight-forward FFT implementations (high-performance for short signals) */
	template<class T>
	std::vector<std::complex<T>> fft_(const std::vector<std::complex<T>>& x, unsigned n, NormalizationMode mode)
	{
		if (x.empty()) return {};

		int N = get_fft_length(x, n);

		std::vector<std::complex<T>> X = resize_fft_input(x, N);
		auto* in = reinterpret_cast<T*>(&X[0]);

		int nm1 = N - 1;
		int nd2 = N / 2;
		int j = nd2;
		for (int i = 1; i <= N - 2; ++i)
		{
 			if (i < j)
			{
				T t[2] = { in[2 * j], in[2 * j + 1] };
				in[2 * j] = in[2 * i];
				in[2 * j + 1] = in[2 * i + 1];
				in[2 * i] = t[0];
				in[2 * i + 1] = t[1];
			}
			int k = nd2;

			while (k <= j)
			{
				j -= k;
				k /= 2;
			}
			j += k;
		}
		auto exponent = static_cast<unsigned>(std::log2(N));
		for (unsigned l = 1; l <= exponent; ++l)
		{
			auto le = 1 << l;
			auto le2 = le / 2;
			T u[2] = { 1.0, 0.0 };
			T s[2] = { static_cast<T>(std::cos(pi / le2)), static_cast<T>(-1 * std::sin(pi / le2)) };
			T t[2];
			for (auto j = 1; j <= le2; ++j)
			{
				auto jm1 = j - 1;

				for (auto i = jm1; i <= nm1; i += le)
				{
					auto ip = i + le2;
					t[0] = in[2 * ip] * u[0] - in[2 * ip + 1] * u[1];
					t[1] = in[2 * ip] * u[1] + in[2 * ip + 1] * u[0];
					in[2 * ip] = in[2 * i] - t[0];
					in[2 * ip + 1] = in[2 * i + 1] - t[1];
					in[2 * i] += t[0];
					in[2 * i + 1] += t[1];
				}

				t[0] = u[0];
				u[0] = t[0] * s[0] - u[1] * s[1];
				u[1] = t[0] * s[1] + u[1] * s[0];
			}
		}

		switch (mode)
		{
		case NormalizationMode::backward:
			break;
		case NormalizationMode::ortho:
			std::transform(X.begin(), X.end(),
				X.begin(), [N](auto X) {return X / static_cast<T>(sqrt(N)); });
			break;
		case NormalizationMode::forward:
			std::transform(X.begin(), X.end(),
				X.begin(), [N](auto X) {return X / static_cast<T>(N); });
			break;
		}

		return X;
	}

	template<class T>
	std::vector<std::complex<T>> ifft_(const std::vector<std::complex<T>>& x, unsigned n, NormalizationMode mode)
	{
		if (x.empty()) return {};

		unsigned N = get_fft_length(x, n);

		std::vector<std::complex<T>> X = resize_fft_input(x, N);

		X = dsp::conj(X);

		// Switch the mode because we are using the forward transform in the backward transform
		if (mode == NormalizationMode::backward)
		{
			mode = NormalizationMode::forward;
		}
		else if (mode == NormalizationMode::forward)
		{
			mode = NormalizationMode::backward;
		}
		X = fft_(X, N, mode);

		return dsp::conj(X);
	}

	template<class T>
	std::vector<std::complex<T>> rfft_(const std::vector<T>& x, unsigned n, NormalizationMode mode)
	{
		if (x.empty()) return {};

		// DEBUG
		auto N = n;

		std::vector<T> x_in = resize_fft_input(x, N);

		auto* in = reinterpret_cast<T*>(&x_in[0]);

		std::vector<std::complex<T>> X(N);

		for (unsigned i = 0; i < N / 2; ++i)
		{
			X[i].real(in[2 * i]);
			X[i].imag(in[2 * i + 1]);
		}

		X = fft_(X, N / 2, NormalizationMode::backward);
		X.resize(N, { 0.0, 0.0 });

		auto* out = reinterpret_cast<T*>(&X[0]);

		unsigned nm1 = N - 1;
		unsigned nd2 = N / 2;
		unsigned n4 = (N / 4) - 1;

		for (unsigned i = 1; i <= n4; ++i)
		{
			auto im = nd2 - i;
			auto ip2 = i + nd2;
			auto ipm = im + nd2;
			out[2 * ip2] = (out[2 * i + 1] + out[2 * im + 1]) / 2;
			out[2 * ipm] = out[2 * ip2];
			out[2 * ip2 + 1] = -(out[2 * i] - out[2 * im]) / 2;
			out[2 * ipm + 1] = -out[2 * ip2 + 1];

			out[2 * i] = (out[2 * i] + out[2 * im]) / 2;
			out[2 * im] = out[2 * i];
			out[2 * i + 1] = (out[2 * i + 1] - out[2 * im + 1]) / 2;
			out[2 * im + 1] = -out[2 * i + 1];
		}

		out[2 * (N * 3) / 4] = out[2 * (N / 4) + 1];
		out[2 * nd2] = out[2 * 0 + 1];
		out[2 * (N * 3 / 4) + 1] = 0.0;
		out[2 * nd2 + 1] = 0.0;
		out[2 * (N / 4) + 1] = 0.0;
		out[2 * 0 + 1] = 0.0;

		auto l = static_cast<unsigned>(std::log2(N));
		unsigned le = 1 << l;
		unsigned le2 = le / 2;

		T u[2] = { 1.0, 0.0 };
		T s[2] = { static_cast<T>(std::cos(pi / le2)), static_cast<T>(-std::sin(pi / le2)) };
		T t[2];

		for (unsigned j = 1; j <= le2; ++j)
		{
			auto jm1 = j - 1;
			for (auto i = jm1; i <= nm1; i += le)
			{
				auto ip = i + le2;
				t[0] = out[2 * ip] * u[0] - out[2 * ip + 1] * u[1];
				t[1] = out[2 * ip] * u[1] + out[2 * ip + 1] * u[0];
				out[2 * ip] = out[2 * i] - t[0];
				out[2 * ip + 1] = out[2 * i + 1] - t[1];
				out[2 * i] += t[0];
				out[2 * i + 1] += t[1];
			}

			t[0] = u[0];
			u[0] = t[0] * s[0] - u[1] * s[1];
			u[1] = t[0] * s[1] + u[1] * s[0];
		}


		switch (mode)
		{
		case NormalizationMode::backward:
			break;
		case NormalizationMode::ortho:
			std::transform(X.begin(), X.end(),
				X.begin(), [N](auto X) {return X / static_cast<T>(sqrt(N)); });
			break;
		case NormalizationMode::forward:
			std::transform(X.begin(), X.end(),
				X.begin(), [N](auto X) {return X / static_cast<T>(N); });
			break;
		}

		return X;
	}

	template<class T>
	std::vector<T> irfft_(const std::vector<std::complex<T>>& x, unsigned n, NormalizationMode mode)
	{
		if (x.empty()) return {};

		unsigned N = get_fft_length(x, n);

		auto x_in = resize_fft_input(x, N);

		for (unsigned k = N / 2 + 1; k < N; ++k)
		{
			x_in[k] = std::conj(x_in[N - k]);
		}
		for (auto& z : x_in)
		{
			z.real(z.real() + z.imag());
		}

		// Switch the mode because we are using the forward transform in the backward transform
		if (mode == NormalizationMode::backward)
		{
			mode = NormalizationMode::forward;
		}
		else if (mode == NormalizationMode::forward)
		{
			mode = NormalizationMode::backward;
		}
		auto xre = dsp::real(x_in);
		auto X = rfft_(xre, N, mode);

		for (unsigned i = 0; i < N; ++i)
		{
			X[i].real(X[i].real() + X[i].imag());
		}

		return dsp::real(X);
	}

#ifndef ZERO_DEPENDENCIES
	/* Wrapper functions for FFTW library functions of various precisions (high-performance for long signals) */
	auto fftw(const std::vector<std::complex<float>>& x, unsigned n, int sign, unsigned flags, NormalizationMode mode)
	{
		if (x.empty()) return std::vector<std::complex<float>>();

		std::vector<std::complex<float>> X(n);
		std::vector<std::complex<float>> x_copy = x;
		x_copy.resize(n, 0.0);
		fftwf_complex* in = reinterpret_cast<fftwf_complex*>(&x_copy[0]);

		auto* out = reinterpret_cast<fftwf_complex*>(&X[0]);
		const auto p = fftwf_plan_dft_1d(n, in, out, sign, flags);

		fftwf_execute(p);


		switch (mode)
		{
		case NormalizationMode::backward:
			if (sign == FFTW_BACKWARD)
			{
				std::transform(X.begin(), X.end(),
					X.begin(), [n](auto X) {return X / static_cast<float>(n); });
			}
			break;
		case NormalizationMode::ortho:
			std::transform(X.begin(), X.end(),
				X.begin(), [n](auto X) {return X / static_cast<float>(sqrt(n)); });
			break;
		case NormalizationMode::forward:
			if (sign == FFTW_FORWARD)
			{
				std::transform(X.begin(), X.end(),
					X.begin(), [n](auto X) {return X / static_cast<float>(n); });
			}
			break;
		}

		fftwf_destroy_plan(p);
		return X;
	}
	auto fftw(const std::vector<std::complex<double>>& x, unsigned n, int sign, unsigned flags, NormalizationMode mode)
	{
		if (x.empty()) return std::vector<std::complex<double>>();

		std::vector<std::complex<double>> X(n);
		std::vector<std::complex<double>> x_copy = x;
		x_copy.resize(n, 0.0);
		fftw_complex* in = reinterpret_cast<fftw_complex*>(&x_copy[0]);

		auto* out = reinterpret_cast<fftw_complex*>(&X[0]);
		const auto p = fftw_plan_dft_1d(N, in, out, sign, flags);

		fftw_execute(p);


		switch (mode)
		{
		case NormalizationMode::backward:
			if (sign == FFTW_BACKWARD)
			{
				std::transform(X.begin(), X.end(),
					X.begin(), [n](auto X) {return X / static_cast<double>(n); });
			}
			break;
		case NormalizationMode::ortho:
			std::transform(X.begin(), X.end(),
				X.begin(), [n](auto X) {return X / static_cast<double>(sqrt(n)); });
			break;
		case NormalizationMode::forward:
			if (sign == FFTW_FORWARD)
			{
				std::transform(X.begin(), X.end(),
					X.begin(), [n](auto X) {return X / static_cast<double>(n); });
			}
			break;
		}

		fftw_destroy_plan(p);
		return X;
	}
	auto fftw(const std::vector<std::complex<long double>>& x, unsigned n, int sign, unsigned flags, NormalizationMode mode)
	{
		if (x.empty()) return std::vector<std::complex<long double>>();

		std::vector<std::complex<long double>> X(n);
		std::vector<std::complex<long double>> x_copy = x;
		x_copy.resize(n, 0.0);
		fftwl_complex* in = reinterpret_cast<fftwl_complex*>(&x_copy[0]);


		auto* out = reinterpret_cast<fftwl_complex*>(&X[0]);
		const auto p = fftwl_plan_dft_1d(n, in, out, sign, flags);

		fftwl_execute(p);


		switch (mode)
		{
		case NormalizationMode::backward:
			if (sign == FFTW_BACKWARD)
			{
				std::transform(X.begin(), X.end(),
					X.begin(), [n](auto X) {return X / static_cast<long double>(n); });
			}
			break;
		case NormalizationMode::ortho:
			std::transform(X.begin(), X.end(),
				X.begin(), [n](auto X) {return X / static_cast<long double>(sqrt(n)); });
			break;
		case NormalizationMode::forward:
			if (sign == FFTW_FORWARD)
			{
				std::transform(X.begin(), X.end(),
					X.begin(), [n](auto X) {return X / static_cast<long double>(n); });
			}
			break;
		}

		fftwl_destroy_plan(p);
		return X;
	}
	auto rfftw(const std::vector<double>& x, unsigned n, unsigned flags, NormalizationMode mode)
	{
		if (x.empty()) return std::vector<std::complex<double>>();

		std::vector<std::complex<double>> X(static_cast<size_t>(n / 2 + 1));
		std::vector<double> x_copy = x;
		x_copy.resize(n, 0.0);
		double* in = &x_copy[0];


		auto* out = reinterpret_cast<fftw_complex*>(&X[0]);
		auto* p = fftw_plan_dft_r2c_1d(n, in, out, flags);

		fftw_execute(p);


		switch (mode)
		{
		case NormalizationMode::backward:
			break;
		case NormalizationMode::ortho:
			std::transform(X.begin(), X.end(),
				X.begin(), [n](auto X) {return X / static_cast<double>(sqrt(n)); });
			break;
		case NormalizationMode::forward:
			std::transform(X.begin(), X.end(),
				X.begin(), [n](auto X) {return X / static_cast<double>(n); });
			break;
		}
		auto Xconj = dsp::conj(X);
		X.insert(X.end(), Xconj.rbegin() + 1, Xconj.rend() - 1);
		fftw_destroy_plan(p);
		return X;
	}
	auto rfftw(const std::vector<float>& x, unsigned n, unsigned flags, NormalizationMode mode)
	{
		if (x.empty()) return std::vector<std::complex<float>>();

		std::vector<std::complex<float>> X(static_cast<size_t>(n / 2 + 1));
		std::vector<float> x_copy = x;
		x_copy.resize(n, 0.0);
		float* in = &x_copy[0];


		auto* out = reinterpret_cast<fftwf_complex*>(&X[0]);
		const auto p = fftwf_plan_dft_r2c_1d(n, in, out, flags);

		fftwf_execute(p);


		switch (mode)
		{
		case NormalizationMode::backward:
			break;
		case NormalizationMode::ortho:
			std::transform(X.begin(), X.end(),
				X.begin(), [n](auto X) {return X / static_cast<float>(sqrt(n)); });
			break;
		case NormalizationMode::forward:
			std::transform(X.begin(), X.end(),
				X.begin(), [n](auto X) {return X / static_cast<float>(n); });
			break;
		}

		auto Xconj = dsp::conj(X);
		X.insert(X.end(), Xconj.rbegin() + 1, Xconj.rend() - 1);

		fftwf_destroy_plan(p);
		return X;
	}
	auto rfftw(const std::vector<long double>& x, unsigned n, unsigned flags, NormalizationMode mode)
	{
		if (x.empty()) return std::vector<std::complex<long double>>();

		std::vector<std::complex<long double>> X(static_cast<size_t>(n / 2 + 1));
		std::vector<long double> x_copy = x;
		x_copy.resize(n, 0.0);
		long double* in = &x_copy[0];

		auto* out = reinterpret_cast<fftwl_complex*>(&X[0]);
		const auto p = fftwl_plan_dft_r2c_1d(n, in, out, flags);

		fftwl_execute(p);


		switch (mode)
		{
		case NormalizationMode::backward:
			break;
		case NormalizationMode::ortho:
			std::transform(X.begin(), X.end(),
				X.begin(), [n](auto X) {return X / static_cast<long double>(sqrt(n)); });
			break;
		case NormalizationMode::forward:
			std::transform(X.begin(), X.end(),
				X.begin(), [n](auto X) {return X / static_cast<long double>(n); });
			break;
		}

		auto Xconj = dsp::conj(X);
		X.insert(X.end(), Xconj.rbegin() + 1, Xconj.rend() - 1);

		fftwl_destroy_plan(p);
		return X;
	}
	auto irfftw(const std::vector<std::complex<float>>& X, unsigned n, unsigned flags, NormalizationMode mode)
	{
		if (X.empty()) return std::vector<float>();

		std::vector<float> x(n);
		std::vector<std::complex<float>> X_copy = X;
		X_copy.resize(n, 0.0);
		fftwf_complex* in = reinterpret_cast<fftwf_complex*>(&X_copy[0]);

		auto* out = &x[0];
		const auto p = fftwf_plan_dft_c2r_1d(n, in, out, flags);

		fftwf_execute(p);


		switch (mode)
		{
		case NormalizationMode::backward:
			std::transform(x.begin(), x.end(),
				x.begin(), [n](auto x) {return x / static_cast<float>(n); });
			break;
		case NormalizationMode::ortho:
			std::transform(x.begin(), x.end(),
				x.begin(), [n](auto x) {return x / static_cast<float>(sqrt(n)); });
			break;
		case NormalizationMode::forward:
			break;
		}

		fftwf_destroy_plan(p);
		return x;
	}
	auto irfftw(const std::vector<std::complex<double>>& X, unsigned n, unsigned flags, NormalizationMode mode)
	{
		if (X.empty()) return std::vector<double>();

		std::vector<double> x(n);
		std::vector<std::complex<double>> X_copy = X;
		X_copy.resize(n, 0.0);
		fftw_complex* in = reinterpret_cast<fftw_complex*>(&X_copy[0]);


		auto* out = &x[0];
		const auto p = fftw_plan_dft_c2r_1d(n, in, out, flags);

		fftw_execute(p);


		switch (mode)
		{
		case NormalizationMode::backward:
			std::transform(x.begin(), x.end(),
				x.begin(), [n](auto x) {return x / static_cast<double>(n); });
			break;
		case NormalizationMode::ortho:
			std::transform(x.begin(), x.end(),
				x.begin(), [n](auto x) {return x / static_cast<double>(sqrt(n)); });
			break;
		case NormalizationMode::forward:
			break;
		}

		fftw_destroy_plan(p);
		return x;
	}
	auto irfftw(const std::vector<std::complex<long double>>& X, unsigned n, unsigned flags, NormalizationMode mode)
	{
		if (X.empty()) return std::vector<long double>();

		std::vector<long double> x(n);
		std::vector<std::complex<long double>> X_copy = X;
		X_copy.resize(n, 0.0);
		fftwl_complex* in = reinterpret_cast<fftwl_complex*>(&X_copy[0]);


		auto* out = &x[0];
		const auto p = fftwl_plan_dft_c2r_1d(n, in, out, flags);

		fftwl_execute(p);


		switch (mode)
		{
		case NormalizationMode::backward:
			std::transform(x.begin(), x.end(),
				x.begin(), [n](auto x) {return x / static_cast<long double>(n); });
			break;
		case NormalizationMode::ortho:
			std::transform(x.begin(), x.end(),
				x.begin(), [n](auto x) {return x / static_cast<long double>(sqrt(n)); });
			break;
		case NormalizationMode::forward:
			break;
		}

		fftwl_destroy_plan(p);
		return x;
	}
#endif
	/// @endcond
}



template<class T>
std::vector<std::complex<T>> dsp::fft::cfft(const std::vector<std::complex<T>>& x, unsigned n, dsp::fft::NormalizationMode mode, backend backend)
{
	switch (backend)
	{

	case backend::automatic:
#ifndef ZERO_DEPENDENCIES
		if (n > 100000)
		{
			return fftw(x, n, FFTW_FORWARD, FFTW_ESTIMATE, mode);
		}
#endif
		return fft_(x, n, mode);
	case backend::simple:
		return fft_(x, n, mode);
	case backend::fftw:
#ifndef ZERO_DEPENDENCIES
		return fftw(x, n, FFTW_FORWARD, FFTW_ESTIMATE, mode);
#else
		throw std::runtime_error("Library built without FFTW support!");
#endif
	default:
		throw std::runtime_error("Unknown backend selected!");
	}
}

template <class T>
std::vector<std::complex<T>> dsp::fft::icfft(const std::vector<std::complex<T>>& X, unsigned n, NormalizationMode mode, backend backend)
{
	switch (backend)
	{
	case backend::automatic:
#ifndef ZERO_DEPENDENCIES
		if (n > 100000)
		{
			return fftw(X, n, FFTW_BACKWARD, FFTW_ESTIMATE, mode);
		}
#endif
		return ifft_(X, n, mode);
	case backend::simple:
		return ifft_(X, n, mode);
	case backend::fftw:
#ifndef ZERO_DEPENDENCIES
		return fftw(X, n, FFTW_BACKWARD, FFTW_ESTIMATE, mode);
#else
		throw std::runtime_error("Library built without FFTW support!");
#endif
	default:
		throw std::runtime_error("Unknown backend selected!");
	}
}

template <class T>
std::vector<std::complex<T>> dsp::fft::rfft(const std::vector<T>& x, unsigned n, NormalizationMode mode, backend backend)
{
	auto N = get_fft_length(x, n);
	
	switch (backend)
	{
	case backend::automatic:
#ifndef ZERO_DEPENDENCIES
		if (N > 100000)
		{
			return rfftw(x, N, FFTW_ESTIMATE, mode);
		}
#endif
		if (ispow2(N))
		{
			return rfft_(x, N, mode);
		}
		else
		{
			//return dft_(x, N, mode);
		}
	case backend::simple:
		if (ispow2(N))
		{
			return rfft_(x, N, mode);
		}
		else
		{
			//return dft_(x, N, mode);
		}
	case backend::fftw:
#ifndef ZERO_DEPENDENCIES
		return rfftw(x, N, FFTW_ESTIMATE, mode);
#else
		throw std::runtime_error("Library built without FFTW support!");
#endif
	default:
		throw std::runtime_error("Unknown backend selected!");
	}
}

template <class T>
std::vector<T> dsp::fft::irfft(const std::vector<std::complex<T>>& X, unsigned n, NormalizationMode mode, backend backend)
{
	switch (backend)
	{
	case backend::automatic:
#ifndef ZERO_DEPENDENCIES
		if (n > 100000)
		{
			return irfftw(X, n, FFTW_ESTIMATE, mode);
		}
#endif
		return irfft_(X, n, mode);
	case backend::simple:
		return irfft_(X, n, mode);
	case backend::fftw:
#ifndef ZERO_DEPENDENCIES
		return irfftw(X, n, FFTW_ESTIMATE, mode);
#else
		throw std::runtime_error("Library built without FFTW support!");
#endif
	default:
		throw std::runtime_error("Unknown backend selected!");
	}
}

template <class T>
std::vector<T> dsp::fft::logSquaredMagnitudeSpectrum(const std::vector<T>& signal, int N_fft,
	double relativeCutoff)
{
	auto spectrum = rfft(signal, 2 << (nextpow2(N_fft)-1));

	const int finalFrequencyBinIdx = static_cast<const int>(relativeCutoff * static_cast<double>(spectrum.size()));

	auto logSquaredSpectrum = std::vector<T>(finalFrequencyBinIdx);


	std::transform(std::execution::par_unseq, spectrum.begin(), spectrum.begin() + finalFrequencyBinIdx, logSquaredSpectrum.begin(), &logSquaredMagnitude<T>);

	return logSquaredSpectrum;
}

template <class T>
std::vector<T> dsp::fft::fftconvolution(const std::vector<T>& volume, const std::vector<T>& kernel, convolution_mode mode)
{
	size_t size = static_cast<size_t>(std::pow(2, nextpow2(static_cast<unsigned>(volume.size() + kernel.size()) - 1)));
	std::vector<T> volume_padded(volume);
	volume_padded.resize(size);
	std::vector<T> kernel_padded(kernel);
	kernel_padded.resize(size);

	auto X = fft(volume_padded, static_cast<unsigned>(size));
	auto Y = fft(kernel_padded, static_cast<unsigned>(size));
	std::transform(X.begin(), X.end(), Y.begin(), X.begin(), std::multiplies<>());
	std::vector<T> result = ifft(X, static_cast<unsigned>(size));

	auto fullSize = volume.size() + kernel.size() - 1;

	switch (mode)
	{
	case convolution_mode::full:
		return { result.begin(), result.begin() + fullSize };
	case convolution_mode::valid:
		return centered<T>({ result.begin(), result.begin() + fullSize }, volume.size() - kernel.size() + 1);
	case convolution_mode::same:
		return centered<T>({ result.begin(), result.begin() + fullSize }, volume.size());
	default:
		throw std::runtime_error("Unknown convolution mode!");
		;
	}
}

template<class T>
std::vector<std::vector<std::complex<T>>> dsp::fft::stft(const std::vector<T>& x, unsigned frameLength, int overlap, window::type window, unsigned fftLength)
{
	// Algorithm:
	// 1. Split input into frames of frameLength samples, overlapping by overlap samples. Pad with zeros at the end.
	// 2. Window each frame using the specified window type.
	// 3. Calculate the FFT of every frame

	auto frames = signalToFrames(x, frameLength, overlap, false);

	// TODO: Figure out how to allow windows with additional parameters
	auto w = dsp::window::get_window<T>(window, frameLength, false);

	for (auto& frame : frames)
	{
		std::transform(frame.begin(), frame.end(), w.begin(), frame.begin(), std::multiplies<>());
	}


	std::vector<std::vector<std::complex<T>>> stft;
	stft.reserve(frames.size());
	for (const auto& frame : frames)
	{
<<<<<<< HEAD

=======
>>>>>>> f9318493
		stft.emplace_back(dsp::fft::rfft(frame, fftLength));
	}
	
	return stft;
}


template <class T>
std::vector<std::vector<T>> dsp::fft::spectrogram(const std::vector<T>& signal, unsigned frameLength,
	double overlap_pct, int samplingRate, double relativeCutoff, window::type windowType, bool logSquared)
{
	std::vector<std::vector<T>> spectrogram;

	// Algorithm to obtain the spectrogram is:
	// 0. Pre-emphasize the signal
	// 1. Create a number of overlapping frames from the signal
	// 2. Window each frame
	// 3. Calculate the log-squared-spectrum of each frame
	// -> Final result is a matrix of real values, each column representing one frame's log-squared magnitude spectrum

	// Pre-emphasis
	std::vector<T> b{ 1.0, static_cast<T>(-0.95) };
	std::vector<T> a{ 1.0 };
	auto preemph_signal = filter::filter(b, a, signal);

	auto N = 2 << (nextpow2(frameLength) - 1);

	auto overlap = static_cast<int>(overlap_pct * frameLength);

	auto stft = dsp::fft::stft(preemph_signal, frameLength, overlap, windowType, N);

	const int finalFrequencyBinIdx = std::min(N, static_cast<const int>(relativeCutoff * static_cast<double>(N)) + 1);

	spectrogram.reserve(stft.size());

	for (const auto& frame : stft)
	{
		auto magnitudeSpectrum = std::vector<T>(finalFrequencyBinIdx);
		if (logSquared)
		{
			std::transform(std::execution::par_unseq, frame.begin(), frame.begin() + finalFrequencyBinIdx, magnitudeSpectrum.begin(), &logSquaredMagnitude<T>);
		}
		else
		{
			std::transform(std::execution::par_unseq, frame.begin(), frame.begin() + finalFrequencyBinIdx, magnitudeSpectrum.begin(), &std::abs<T>);
		}
		spectrogram.push_back(magnitudeSpectrum);
	}

	return spectrogram;

}

// Explicit template instantiation
template std::vector<std::complex<float>> dsp::fft::cfft(const std::vector<std::complex<float>>& x, unsigned n, dsp::fft::NormalizationMode mode, backend backend);
template std::vector<std::complex<double>> dsp::fft::cfft(const std::vector<std::complex<double>>& x, unsigned n, dsp::fft::NormalizationMode mode, backend backend);
template std::vector<std::complex<long double>> dsp::fft::cfft(const std::vector<std::complex<long double>>& x, unsigned n, dsp::fft::NormalizationMode mode, backend backend);

template std::vector<std::complex<float>> dsp::fft::icfft(const std::vector<std::complex<float>>& X, unsigned n, dsp::fft::NormalizationMode mode, backend backend);
template std::vector<std::complex<double>> dsp::fft::icfft(const std::vector<std::complex<double>>& X, unsigned n, dsp::fft::NormalizationMode mode, backend backend);
template std::vector<std::complex<long double>> dsp::fft::icfft(const std::vector<std::complex<long double>>& X, unsigned n, dsp::fft::NormalizationMode mode, backend backend);

template std::vector<std::complex<float>> dsp::fft::rfft(const std::vector<float>& x, unsigned n, dsp::fft::NormalizationMode mode, backend backend);
template std::vector<std::complex<double>> dsp::fft::rfft(const std::vector<double>& x, unsigned n, dsp::fft::NormalizationMode mode, backend backend);
template std::vector<std::complex<long double>> dsp::fft::rfft(const std::vector<long double>& x, unsigned n, dsp::fft::NormalizationMode mode, backend backend);

template std::vector<float> dsp::fft::irfft(const std::vector<std::complex<float>>& X, unsigned n, dsp::fft::NormalizationMode mode, backend backend);
template std::vector<double> dsp::fft::irfft(const std::vector<std::complex<double>>& X, unsigned n, dsp::fft::NormalizationMode mode, backend backend);
template std::vector<long double> dsp::fft::irfft(const std::vector<std::complex<long double>>& X, unsigned n, dsp::fft::NormalizationMode mode, backend backend);

template std::vector<float> dsp::fft::fftconvolution(const std::vector<float>& volume, const std::vector<float>& kernel, convolution_mode mode);
template std::vector<double> dsp::fft::fftconvolution(const std::vector<double>& volume, const std::vector<double>& kernel, convolution_mode mode);
template std::vector<long double> dsp::fft::fftconvolution(const std::vector<long double>& volume, const std::vector<long double>& kernel, convolution_mode mode);

template std::vector<std::vector<std::complex<float>>> dsp::fft::stft(const std::vector<float> & x, unsigned frameLength, int overlap, window::type window, unsigned fftLength);
template std::vector<std::vector<std::complex<double>>> dsp::fft::stft(const std::vector<double> & x, unsigned frameLength, int overlap, window::type window, unsigned fftLength);
template std::vector<std::vector<std::complex<long double>>> dsp::fft::stft(const std::vector<long double> & x, unsigned frameLength, int overlap, window::type window, unsigned fftLength);

template std::vector<std::vector<float>> dsp::fft::spectrogram(const std::vector<float>& signal, unsigned frameLength,
	double overlap_pct, int samplingRate, double relativeCutoff, window::type windowType, bool logSquared);
template std::vector<std::vector<double>> dsp::fft::spectrogram(const std::vector<double>& signal, unsigned frameLength,
	double overlap_pct, int samplingRate, double relativeCutoff, window::type windowType, bool logSquared);
template std::vector<std::vector<long double>> dsp::fft::spectrogram(const std::vector<long double>& signal, unsigned frameLength,
	double overlap_pct, int samplingRate, double relativeCutoff, window::type windowType, bool logSquared);

template std::vector<float> dsp::fft::logSquaredMagnitudeSpectrum(const std::vector<float>& signal, int N_fft,
	double relativeCutoff);
template std::vector<double> dsp::fft::logSquaredMagnitudeSpectrum(const std::vector<double>& signal, int N_fft,
	double relativeCutoff);
template std::vector<long double> dsp::fft::logSquaredMagnitudeSpectrum(const std::vector<long double>& signal, int N_fft,
	double relativeCutoff);<|MERGE_RESOLUTION|>--- conflicted
+++ resolved
@@ -796,10 +796,6 @@
 	stft.reserve(frames.size());
 	for (const auto& frame : frames)
 	{
-<<<<<<< HEAD
-
-=======
->>>>>>> f9318493
 		stft.emplace_back(dsp::fft::rfft(frame, fftLength));
 	}
 	
